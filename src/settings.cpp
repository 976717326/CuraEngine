--- conflicted
+++ resolved
@@ -146,17 +146,13 @@
     return atoi(value.c_str());
 }
 
-<<<<<<< HEAD
+double SettingsBaseVirtual::getSettingInMillimeters(std::__cxx11::string key) const
+{
+    std::string value = getSettingString(key);
+    return atof(value.c_str());
+}
+
 int SettingsBaseVirtual::getSettingInMicrons(std::string key) const
-=======
-double SettingsBaseVirtual::getSettingInMillimeters(std::__cxx11::string key)
->>>>>>> d18843ab
-{
-    std::string value = getSettingString(key);
-    return atof(value.c_str());
-}
-
-int SettingsBaseVirtual::getSettingInMicrons(std::string key)
 {
     return getSettingInMillimeters(key) * 1000.0;
 }
